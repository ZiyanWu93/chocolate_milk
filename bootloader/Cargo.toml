[package]
name = "bootloader"
version = "0.1.0"
authors = ["Brandon Falk <bfalk@gamozolabs.com>"]
edition = "2018"

# See more keys and their definitions at https://doc.rust-lang.org/cargo/reference/manifest.html

[dependencies]
<<<<<<< HEAD
serial = { path = "../shared/serial" }
cpu = { path = "../shared/cpu" }
rangeset = { path= "../shared/rangeset"}
=======
cpu = { path = "../shared/cpu" }
serial = { path = "../shared/serial" }
rangeset = { path = "../shared/rangeset" }
lockcell = { path = "../shared/lockcell" }
>>>>>>> fed5bf70

[profile.release]
panic = "abort"
opt-level = "z"
lto = "fat"
debug = true

[profile.dev]
panic = "abort"
debug = true
<|MERGE_RESOLUTION|>--- conflicted
+++ resolved
@@ -7,16 +7,10 @@
 # See more keys and their definitions at https://doc.rust-lang.org/cargo/reference/manifest.html
 
 [dependencies]
-<<<<<<< HEAD
-serial = { path = "../shared/serial" }
-cpu = { path = "../shared/cpu" }
-rangeset = { path= "../shared/rangeset"}
-=======
 cpu = { path = "../shared/cpu" }
 serial = { path = "../shared/serial" }
 rangeset = { path = "../shared/rangeset" }
 lockcell = { path = "../shared/lockcell" }
->>>>>>> fed5bf70
 
 [profile.release]
 panic = "abort"
