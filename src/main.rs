--- conflicted
+++ resolved
@@ -12,9 +12,6 @@
 
 /// Maximum size allowed by PXE
 const MAX_BOOTLOADER_SIZE: u64 = 32 * 1024;
-
-
-const BOOTLOADER_BASE: u32 = 0x7e00;
 
 /// Create a flattened PE image
 /// Returns a tuple (entry point vaddr, base vaddr, image)
@@ -143,15 +140,6 @@
 
     // Build the assembly routines for the bootloader
     if !Command::new("nasm")
-<<<<<<< HEAD
-        .args(&["-f", "win32",
-            &format!("-DPROGRAM_BASE={:#x}", BOOTLOADER_BASE),
-            Path::new("bootloader").join("src").join("asm_routines.asm")
-                .to_str().unwrap(),
-            "-o", Path::new("build").join("bootloader")
-                .join("asm_routines.obj").to_str().unwrap()
-        ]).status()?.success() {
-=======
             .args(&["-f", "win32",
                 &format!("-DPROGRAM_BASE={:#x}", BOOTLOADER_BASE),
                 Path::new("bootloader").join("src").join("asm_routines.asm")
@@ -159,7 +147,6 @@
                 "-o", Path::new("build").join("bootloader")
                 .join("asm_routines.obj").to_str().unwrap()
             ]).status()?.success() {
->>>>>>> fed5bf70
         return Err("Failed to build bootloader assembly routines".into());
     }
 
@@ -211,9 +198,6 @@
     // Deploy the images to the PXE directory
     std::fs::create_dir_all("pxe")?;
     std::fs::copy(bootfile, Path::new("pxe").join("chocolate_milk.boot"))?;
-<<<<<<< HEAD
-=======
-
->>>>>>> fed5bf70
+
     Ok(())
 }
